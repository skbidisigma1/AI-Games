--- conflicted
+++ resolved
@@ -299,15 +299,22 @@
         }
     }
     
-    async scanDirectories() {
-        // Placeholder for directory scanning
-        // In a real implementation, this would use File System Access API or server-side scanning
-<<<<<<< HEAD
-        return ['BounceBlox', 'DataStream', 'Dune', 'Echoes', 'HadleeKart', 'HillRider', 'IdleBreakout', 'PixelVault', 'Ruleweaver'];
-=======
-        return ['BounceBlox', 'DataStream', 'Dune', 'Echoes', 'HadleeKart', 'HillRider', 'IdleBreakout', 'Ruleweaver', 'SpaceGuardian'];
->>>>>>> 788d8235
-    }
+async scanDirectories() {
+    // Placeholder for directory scanning
+    // In a real implementation, this would use File System Access API or server-side scanning
+    return [
+        'BounceBlox',
+        'DataStream',
+        'Dune',
+        'Echoes',
+        'HadleeKart',
+        'HillRider',
+        'IdleBreakout',
+        'PixelVault',
+        'Ruleweaver',
+        'SpaceGuardian'
+    ];
+}
     
     notifyNewGames(newGames) {
         // Create a notification for new games
