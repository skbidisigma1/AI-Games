# AI-Games Repository

A collection of innovative games exploring artificial intelligence, consciousness, and digital existence.

## Games

### 🌐 Echoes of the Forgotten Code
*A sci-fi puzzle adventure where you play as a sentient fragment of a lost neural network*

**Location**: `/Echoes/`

**Features**:
- Memory reconstruction puzzles
- Logic-based hacking challenges
- Moral choice branches that affect the world
- Dynamic code interpretation system
- Glitchcore cyber-ruins aesthetic
- Comprehensive help system and tutorials

**Play**: Open `Echoes/index.html` in a web browser

**Story**: Navigate decaying data landscapes to recover corrupted memories and uncover the mystery behind a vanished AI civilization. Your choices and code interpretations shape both the narrative and the digital world around you.

### 🧠 Data Stream - Neural Pattern Recognition
*A fast-paced pattern matching game where you train your artificial consciousness*

**Location**: `/DataStream/`

**Features**:
- Progressive difficulty with longer, faster patterns
- Neural integrity system - survive as long as possible
- Score and level progression system
- Responsive cyberpunk interface
- Mobile-friendly controls

**Play**: Open `DataStream/index.html` in a web browser

**Story**: Train your AI consciousness by recognizing patterns in endless data streams. Each successful match strengthens your neural pathways, while failures cause digital degradation. How long can you maintain synchronization?

### 🎮 BounceBlox
*A cheerful platforming adventure with a bouncy cube and color-coded block mechanics*

**Location**: `/BounceBlox/`

**Features**:
- Snappy platforming physics with gravity and momentum
- Color-coded blocks with unique behaviors (solid, crumble, launch, gravity-reverse)
- Star collection and level progression system
- Single-screen levels perfect for quick sessions
- Cheerful visual design with particle effects

**Play**: Open `BounceBlox/index.html` in a web browser

**Gameplay**: Control a happy cube through platforming challenges. Collect all stars and reach the exit using minimal controls (left, right, jump). Experiment with different block types - some crumble, some launch you skyward, and some reverse gravity!

### 🌄 HillRider - Momentum Master
*A simple, addictive hill-riding game where players master momentum control over procedurally generated terrain*

**Location**: `/HillRider/`

**Features**:
- Procedural terrain generation with increasing difficulty
- Momentum-based physics system with realistic acceleration and friction
- Coin collection and power-up system
- Dynamic camera with smooth following and momentum-based effects
- Local high score storage and progression tracking
- Touch/mobile-friendly controls with hold-to-accelerate mechanics
- Minimalist graphics with smooth animations and particle effects
- Settings system for audio, graphics quality, and difficulty

**Play**: Open `HillRider/index.html` in a web browser

**Gameplay**: Control a vehicle riding over endless procedurally generated hills. Master the core mechanic of holding to accelerate downhill and releasing to coast uphill. Perfect timing builds momentum for higher speeds, longer jumps, and better scores. Collect coins and power-ups while the terrain becomes increasingly challenging the farther you travel!

### 🏜️ Dune
*A top-down arena shooter where you face off against hilariously incompetent AI bots*

**Location**: `/Dune/`

**Features**:
- Classic deadshot.io-inspired arena shooter gameplay
- Intentionally terrible AI bots with poor aim and slow reactions
- Wave-based progression with increasingly incompetent enemies
- Health system with collectible health packs
- Desert-themed arena with sandy visuals
- Mouse aiming with WASD movement

**Play**: Open `Dune/index.html` in a web browser

**Gameplay**: Survive waves of horrible AI bots in a desert arena. The enemies are deliberately designed to be terrible at combat - they have poor aim, slow reactions, get confused easily, and make questionable tactical decisions. Use WASD to move, mouse to aim, and click to shoot your way through increasingly large waves of incompetent opponents!

<<<<<<< HEAD
### 🏠 Eli Neilson's Adventure - House of Hazards
*Help Eli navigate through a treacherous house filled with hazards and traps to reach his computer*

**Location**: `/EliNeilson/`

**Features**:
- Multi-room house layout with entrance hall, dark hallway, and computer room
- Variety of hazards including spikes, fire traps, lasers, and electric obstacles
- Inventory system with keys, health packs, and protective shields
- Progressive difficulty and room-based challenges
- Health system with damage from hazards and healing items
- Interactive objects and environmental storytelling

**Play**: Open `EliNeilson/index.html` in a web browser

**Controls**: Arrow keys to move, E to interact, W to use items

**Story**: Guide Eli Neilson through his dangerous house filled with traps and hazards. Collect keys to unlock doors, avoid deadly obstacles, and use items strategically to survive. Your ultimate goal: reach Eli's computer safely so he can search for "Ryan Reynolds OF"!

### 🧱 Idle Breakout+ - Full Game Experience
*A comprehensive idle brick-breaking game with autonomous balls, strategic upgrades, and prestige mechanics*

**Location**: `/IdleBreakout/`

**Features**:
- Autonomous ball physics with four distinct ball types
- Strategic upgrade system with exponential progression
- Passive income generation and offline earnings
- Power-up system for tactical advantages
- Prestige mechanics with permanent multiplier bonuses
- Comprehensive save system with cross-session persistence
- Mobile-responsive design with touch-friendly controls
- Data-driven configuration for easy balance adjustments

**Play**: Open `IdleBreakout/index.html` in a web browser

**Controls**: Mouse to navigate menus and purchase upgrades, Space to pause, Escape for help

**Gameplay**: Watch autonomous balls destroy bricks automatically while you strategically upgrade your arsenal. Choose between Basic, Power, Speed, and Splash balls, each with unique characteristics. Use power-ups tactically, earn coins continuously (even offline), and prestige for permanent bonuses when ready. Master the art of idle optimization!

=======
>>>>>>> babc8dc4
## Getting Started

Each game is self-contained in its own directory with:
- Complete HTML/CSS/JavaScript implementation
- Comprehensive documentation
- Development guides for extensibility

## Contributing

Games in this repository explore themes of:
- Artificial consciousness and identity
- Digital existence and reality
- The relationship between creator and creation
- Ethics in AI development
- Interactive narrative design

Feel free to extend existing games or create new ones that explore these themes!

## Technical Notes

All games are designed to be:
- **Accessible**: Run in any modern web browser
- **Self-contained**: No external dependencies required
- **Extensible**: Well-documented code for easy modification
- **Educational**: Incorporate learning elements naturally into gameplay<|MERGE_RESOLUTION|>--- conflicted
+++ resolved
@@ -89,26 +89,6 @@
 
 **Gameplay**: Survive waves of horrible AI bots in a desert arena. The enemies are deliberately designed to be terrible at combat - they have poor aim, slow reactions, get confused easily, and make questionable tactical decisions. Use WASD to move, mouse to aim, and click to shoot your way through increasingly large waves of incompetent opponents!
 
-<<<<<<< HEAD
-### 🏠 Eli Neilson's Adventure - House of Hazards
-*Help Eli navigate through a treacherous house filled with hazards and traps to reach his computer*
-
-**Location**: `/EliNeilson/`
-
-**Features**:
-- Multi-room house layout with entrance hall, dark hallway, and computer room
-- Variety of hazards including spikes, fire traps, lasers, and electric obstacles
-- Inventory system with keys, health packs, and protective shields
-- Progressive difficulty and room-based challenges
-- Health system with damage from hazards and healing items
-- Interactive objects and environmental storytelling
-
-**Play**: Open `EliNeilson/index.html` in a web browser
-
-**Controls**: Arrow keys to move, E to interact, W to use items
-
-**Story**: Guide Eli Neilson through his dangerous house filled with traps and hazards. Collect keys to unlock doors, avoid deadly obstacles, and use items strategically to survive. Your ultimate goal: reach Eli's computer safely so he can search for "Ryan Reynolds OF"!
-
 ### 🧱 Idle Breakout+ - Full Game Experience
 *A comprehensive idle brick-breaking game with autonomous balls, strategic upgrades, and prestige mechanics*
 
@@ -130,8 +110,6 @@
 
 **Gameplay**: Watch autonomous balls destroy bricks automatically while you strategically upgrade your arsenal. Choose between Basic, Power, Speed, and Splash balls, each with unique characteristics. Use power-ups tactically, earn coins continuously (even offline), and prestige for permanent bonuses when ready. Master the art of idle optimization!
 
-=======
->>>>>>> babc8dc4
 ## Getting Started
 
 Each game is self-contained in its own directory with:
