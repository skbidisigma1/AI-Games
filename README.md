--- conflicted
+++ resolved
@@ -11,7 +11,7 @@
 
 **Features**:
 - Memory reconstruction puzzles
-- Logic-based hacking challenges  
+- Logic-based hacking challenges
 - Moral choice branches that affect the world
 - Dynamic code interpretation system
 - Glitchcore cyber-ruins aesthetic
@@ -21,8 +21,7 @@
 
 **Story**: Navigate decaying data landscapes to recover corrupted memories and uncover the mystery behind a vanished AI civilization. Your choices and code interpretations shape both the narrative and the digital world around you.
 
-<<<<<<< HEAD
-### 🧠 Data Stream - Neural Pattern Recognition  
+### 🧠 Data Stream - Neural Pattern Recognition
 *A fast-paced pattern matching game where you train your artificial consciousness*
 
 **Location**: `/DataStream/`
@@ -37,7 +36,7 @@
 **Play**: Open `DataStream/index.html` in a web browser
 
 **Story**: Train your AI consciousness by recognizing patterns in endless data streams. Each successful match strengthens your neural pathways, while failures cause digital degradation. How long can you maintain synchronization?
-=======
+
 ### 🎮 BounceBlox
 *A cheerful platforming adventure with a bouncy cube and color-coded block mechanics*
 
@@ -53,7 +52,6 @@
 **Play**: Open `BounceBlox/index.html` in a web browser
 
 **Gameplay**: Control a happy cube through platforming challenges. Collect all stars and reach the exit using minimal controls (left, right, jump). Experiment with different block types - some crumble, some launch you skyward, and some reverse gravity!
->>>>>>> e4f54b29
 
 ## Getting Started
 
@@ -77,6 +75,6 @@
 
 All games are designed to be:
 - **Accessible**: Run in any modern web browser
-- **Self-contained**: No external dependencies required  
+- **Self-contained**: No external dependencies required
 - **Extensible**: Well-documented code for easy modification
 - **Educational**: Incorporate learning elements naturally into gameplay