--- conflicted
+++ resolved
@@ -1,23 +1,4 @@
 <!DOCTYPE html>
-<<<<<<< HEAD
-  <head>
-    <title>AI-Games</title>
-  </head>
-  <body>
-    <h1>AI-Games</h1>
-    <ul>
-      <li><a href="/BounceBlox">BounceBlox</a></li>
-      <li><a href="/DataStream">DataStream</a></li>
-      <li><a href="/Dune">Dune</a></li>
-      <li><a href="/Echoes">Echoes</a></li>
-      <li><a href="/GeometryCrash">GeometryCrash</a></li>
-      <li><a href="/HadleeKart">HadleeKart</a></li>
-      <li><a href="/HillRider">HillRider</a></li>
-      <li><a href="/IdleBreakout">IdleBreakout+</a></li>
-      <li><a href="/Ruleweaver">Ruleweaver</a></li>
-    </ul>
-  </body>
-=======
 <html lang="en">
 <head>
     <meta charset="UTF-8">
@@ -76,6 +57,17 @@
         <!-- Games Grid -->
         <main class="games-grid" id="gamesGrid">
             <!-- Games will be dynamically loaded here -->
+            <ul>
+              <li><a href="/BounceBlox">BounceBlox</a></li>
+              <li><a href="/DataStream">DataStream</a></li>
+              <li><a href="/Dune">Dune</a></li>
+              <li><a href="/Echoes">Echoes</a></li>
+              <li><a href="/GeometryCrash">GeometryCrash</a></li>
+              <li><a href="/HadleeKart">HadleeKart</a></li>
+              <li><a href="/HillRider">HillRider</a></li>
+              <li><a href="/IdleBreakout">IdleBreakout+</a></li>
+              <li><a href="/Ruleweaver">Ruleweaver</a></li>
+            </ul>
         </main>
 
         <!-- Loading State -->
@@ -94,5 +86,4 @@
 
     <script src="script.js"></script>
 </body>
-</html>
->>>>>>> 2a487311
+</html>